from __future__ import annotations

from pathlib import Path
<<<<<<< HEAD
from typing import Dict, Tuple, List
=======
from typing import Dict, List
>>>>>>> 52118f07

import matplotlib
import numpy as np
import pandas as pd

from ..widgets.plot_pane import PlotPane


class PlotManager:
    """Manage plotting of multiple datasets on a single axes."""

    def __init__(self, pane: PlotPane) -> None:
        self.pane = pane
        self.datasets: Dict[str, pd.DataFrame] = {}
        cycle = matplotlib.rcParams["axes.prop_cycle"].by_key()
        self._colors = cycle.get("color", [])
        self._index = 0
        self._x_name: str | None = None
        self._y_name: str | None = None

    def _next_color(self) -> str | None:
        if not self._colors:
            return None
        color = self._colors[self._index % len(self._colors)]
        self._index += 1
        return color

    def clear(self) -> None:
        """Clear all datasets and reset the plot."""
        self.datasets.clear()
        self._index = 0
        self.pane.clear()

    def add(self, label: str, df: pd.DataFrame) -> None:
        """Store a dataframe for plotting."""
        self.datasets[label] = df

<<<<<<< HEAD
    def set_labels(self, xlabel: str, ylabel: str) -> None:
        """Set axes labels."""
        self._x_name = xlabel
        self._y_name = ylabel
        self.pane.set_labels(xlabel, ylabel)
=======
    def set_axis_names(self, x_name: str, y_name: str) -> None:
        """Record the axis column names to use for plotting."""
        self._x_name = x_name
        self._y_name = y_name
        self.pane.set_labels(x_name, y_name)

    def replot_all(self) -> List[str]:
        """Rebuild the figure using stored datasets and axis names.

        Returns a list of warning messages for datasets that could not be
        plotted.
        """
        self.pane.clear()
        skipped: List[str] = []

        if self._x_name is None or self._y_name is None:
            return skipped

        for label, df in self.datasets.items():
            if (
                self._x_name not in df.columns
                or self._y_name not in df.columns
            ):
                skipped.append(
                    f"{label}: missing column '{self._x_name}' or '{self._y_name}'"
                )
                continue

            x = pd.to_numeric(df[self._x_name], errors="coerce")
            y = pd.to_numeric(df[self._y_name], errors="coerce")
            clean = (
                pd.DataFrame({self._x_name: x, self._y_name: y})
                .replace([np.inf, -np.inf], pd.NA)
                .dropna()
            )
            if len(clean) < 2:
                skipped.append(f"{label}: not enough valid data")
                continue

            color = self._next_color()
            self.pane.plot_dataframe(
                clean, self._x_name, self._y_name, label, color=color
            )

        self.reset_view()
        return skipped
>>>>>>> 52118f07

    def get_axis_names(self) -> tuple[str | None, str | None]:
        """Return currently active axis names."""
        return self._x_name, self._y_name

    def get_datasets(self) -> List[dict]:
        """Return list of datasets with labels and dataframes."""
        items: List[dict] = []
        for label, (df, _x, _y) in self.datasets.items():
            items.append({"label": label, "df": df})
        return items

    def export_png(self, path: Path) -> None:
        """Export the current figure as a PNG file."""
        self.pane.export_png(path)

    def reset_view(self) -> None:
        """Reset the axes limits."""
        self.pane.reset_view()<|MERGE_RESOLUTION|>--- conflicted
+++ resolved
@@ -1,11 +1,8 @@
 from __future__ import annotations
 
 from pathlib import Path
-<<<<<<< HEAD
 from typing import Dict, Tuple, List
-=======
-from typing import Dict, List
->>>>>>> 52118f07
+
 
 import matplotlib
 import numpy as np
@@ -43,60 +40,54 @@
         """Store a dataframe for plotting."""
         self.datasets[label] = df
 
-<<<<<<< HEAD
-    def set_labels(self, xlabel: str, ylabel: str) -> None:
-        """Set axes labels."""
-        self._x_name = xlabel
-        self._y_name = ylabel
-        self.pane.set_labels(xlabel, ylabel)
-=======
-    def set_axis_names(self, x_name: str, y_name: str) -> None:
-        """Record the axis column names to use for plotting."""
-        self._x_name = x_name
-        self._y_name = y_name
-        self.pane.set_labels(x_name, y_name)
+def set_axis_names(self, x_name: str, y_name: str) -> None:
+    """Record the axis column names to use for plotting and update labels."""
+    self._x_name = x_name
+    self._y_name = y_name
+    self.pane.set_labels(x_name, y_name)
 
-    def replot_all(self) -> List[str]:
-        """Rebuild the figure using stored datasets and axis names.
+def set_labels(self, xlabel: str, ylabel: str) -> None:
+    """Backward-compatible wrapper: updates stored axis names and labels."""
+    # Keep legacy callers working, but route to the canonical API
+    self.set_axis_names(xlabel, ylabel)
 
-        Returns a list of warning messages for datasets that could not be
-        plotted.
-        """
-        self.pane.clear()
-        skipped: List[str] = []
+def replot_all(self) -> List[str]:
+    """Rebuild the figure using stored datasets and axis names.
 
-        if self._x_name is None or self._y_name is None:
-            return skipped
+    Returns a list of warning messages for datasets that could not be plotted.
+    """
+    import numpy as np
+    import pandas as pd
 
-        for label, df in self.datasets.items():
-            if (
-                self._x_name not in df.columns
-                or self._y_name not in df.columns
-            ):
-                skipped.append(
-                    f"{label}: missing column '{self._x_name}' or '{self._y_name}'"
-                )
-                continue
+    self.pane.clear()
+    skipped: List[str] = []
 
-            x = pd.to_numeric(df[self._x_name], errors="coerce")
-            y = pd.to_numeric(df[self._y_name], errors="coerce")
-            clean = (
-                pd.DataFrame({self._x_name: x, self._y_name: y})
-                .replace([np.inf, -np.inf], pd.NA)
-                .dropna()
+    if self._x_name is None or self._y_name is None:
+        return skipped
+
+    for label, df in self.datasets.items():
+        if self._x_name not in df.columns or self._y_name not in df.columns:
+            skipped.append(
+                f"{label}: missing column '{self._x_name}' or '{self._y_name}'"
             )
-            if len(clean) < 2:
-                skipped.append(f"{label}: not enough valid data")
-                continue
+            continue
 
-            color = self._next_color()
-            self.pane.plot_dataframe(
-                clean, self._x_name, self._y_name, label, color=color
-            )
+        x = pd.to_numeric(df[self._x_name], errors="coerce")
+        y = pd.to_numeric(df[self._y_name], errors="coerce")
+        clean = (
+            pd.DataFrame({self._x_name: x, self._y_name: y})
+            .replace([np.inf, -np.inf], pd.NA)
+            .dropna()
+        )
+        if len(clean) < 2:
+            skipped.append(f"{label}: not enough valid data")
+            continue
 
-        self.reset_view()
-        return skipped
->>>>>>> 52118f07
+        color = self._next_color()
+        self.pane.plot_dataframe(clean, self._x_name, self._y_name, label, color=color)
+
+    self.reset_view()
+    return skipped
 
     def get_axis_names(self) -> tuple[str | None, str | None]:
         """Return currently active axis names."""

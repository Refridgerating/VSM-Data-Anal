from __future__ import annotations

from pathlib import Path
from typing import Dict, Tuple, List


import matplotlib
import numpy as np
import pandas as pd

from ..widgets.plot_pane import PlotPane


class PlotManager:
    """Manage plotting of multiple datasets on a single axes."""

    def __init__(self, pane: PlotPane) -> None:
        self.pane = pane
<<<<<<< HEAD
        # Mapping of label -> (dataframe, x column, y column)
        self.datasets: Dict[str, Tuple[pd.DataFrame, str, str]] = {}
        # Track which original label has an associated corrected curve
        self.corrected_map: Dict[str, str] = {}
=======
        self.datasets: Dict[str, pd.DataFrame] = {}
>>>>>>> 706d503c
        cycle = matplotlib.rcParams["axes.prop_cycle"].by_key()
        self._colors = cycle.get("color", [])
        self._index = 0
        self._x_name: str | None = None
        self._y_name: str | None = None

    def _next_color(self) -> str | None:
        if not self._colors:
            return None
        color = self._colors[self._index % len(self._colors)]
        self._index += 1
        return color

    def clear(self) -> None:
        """Clear all datasets and reset the plot."""
        self.datasets.clear()
        self.corrected_map.clear()
        self._index = 0
        self.pane.clear()

    def add(self, label: str, df: pd.DataFrame) -> None:
        """Store a dataframe for plotting."""
        self.datasets[label] = df

def set_axis_names(self, x_name: str, y_name: str) -> None:
    """Record the axis column names to use for plotting and update labels."""
    self._x_name = x_name
    self._y_name = y_name
    self.pane.set_labels(x_name, y_name)

def set_labels(self, xlabel: str, ylabel: str) -> None:
    """Backward-compatible wrapper: updates stored axis names and labels."""
    # Keep legacy callers working, but route to the canonical API
    self.set_axis_names(xlabel, ylabel)

def replot_all(self) -> List[str]:
    """Rebuild the figure using stored datasets and axis names.

    Returns a list of warning messages for datasets that could not be plotted.
    """
    import numpy as np
    import pandas as pd

    self.pane.clear()
    skipped: List[str] = []

    if self._x_name is None or self._y_name is None:
        return skipped

    for label, df in self.datasets.items():
        if self._x_name not in df.columns or self._y_name not in df.columns:
            skipped.append(
                f"{label}: missing column '{self._x_name}' or '{self._y_name}'"
            )
            continue

        x = pd.to_numeric(df[self._x_name], errors="coerce")
        y = pd.to_numeric(df[self._y_name], errors="coerce")
        clean = (
            pd.DataFrame({self._x_name: x, self._y_name: y})
            .replace([np.inf, -np.inf], pd.NA)
            .dropna()
        )
        if len(clean) < 2:
            skipped.append(f"{label}: not enough valid data")
            continue

        color = self._next_color()
        self.pane.plot_dataframe(clean, self._x_name, self._y_name, label, color=color)

    self.reset_view()
    return skipped

    def get_axis_names(self) -> tuple[str | None, str | None]:
        """Return currently active axis names."""
        return self._x_name, self._y_name

<<<<<<< HEAD
    # ------------------------------------------------------------------
    # Corrected data handling
    # ------------------------------------------------------------------
    def add_corrected(
        self, label: str, df_corr: pd.DataFrame, x_name: str, y_corr_name: str
    ) -> None:
        """Add a corrected dataset to the plot.

        Parameters
        ----------
        label : str
            Base label of the original dataset.
        df_corr : DataFrame
            Corrected dataframe.
        x_name : str
            X column name.
        y_corr_name : str
            Corrected Y column name.
        """
        corrected_label = f"{label} (corrected)"
        if corrected_label in self.datasets:
            # Replace existing corrected dataset
            self.remove_corrected(label)
        self.datasets[corrected_label] = (df_corr, x_name, y_corr_name)
        self.corrected_map[label] = corrected_label
        color = self._next_color()
        self.pane.plot_dataframe(df_corr, x_name, y_corr_name, corrected_label, color=color)

    def remove_corrected(self, label: str) -> None:
        """Remove a corrected dataset associated with ``label``."""
        corrected_label = self.corrected_map.pop(label, None)
        if corrected_label and corrected_label in self.datasets:
            del self.datasets[corrected_label]
            self._replot_all()

    # Internal utilities -------------------------------------------------
    def _replot_all(self) -> None:
        """Replot all datasets, used after removing a curve."""
        self.pane.clear()
        self._index = 0
        for lbl, (df, x, y) in self.datasets.items():
            color = self._next_color()
            self.pane.plot_dataframe(df, x, y, lbl, color=color)

    def set_labels(self, xlabel: str, ylabel: str) -> None:
        """Set axes labels."""
        self.pane.set_labels(xlabel, ylabel)
=======
    def get_datasets(self) -> List[dict]:
        """Return list of datasets with labels and dataframes."""
        items: List[dict] = []
        for label, (df, _x, _y) in self.datasets.items():
            items.append({"label": label, "df": df})
        return items
>>>>>>> 706d503c

    def export_png(self, path: Path) -> None:
        """Export the current figure as a PNG file."""
        self.pane.export_png(path)

    def reset_view(self) -> None:
        """Reset the axes limits."""
        self.pane.reset_view()<|MERGE_RESOLUTION|>--- conflicted
+++ resolved
@@ -16,14 +16,11 @@
 
     def __init__(self, pane: PlotPane) -> None:
         self.pane = pane
-<<<<<<< HEAD
         # Mapping of label -> (dataframe, x column, y column)
         self.datasets: Dict[str, Tuple[pd.DataFrame, str, str]] = {}
         # Track which original label has an associated corrected curve
         self.corrected_map: Dict[str, str] = {}
-=======
-        self.datasets: Dict[str, pd.DataFrame] = {}
->>>>>>> 706d503c
+
         cycle = matplotlib.rcParams["axes.prop_cycle"].by_key()
         self._colors = cycle.get("color", [])
         self._index = 0
@@ -101,26 +98,13 @@
         """Return currently active axis names."""
         return self._x_name, self._y_name
 
-<<<<<<< HEAD
     # ------------------------------------------------------------------
     # Corrected data handling
     # ------------------------------------------------------------------
     def add_corrected(
         self, label: str, df_corr: pd.DataFrame, x_name: str, y_corr_name: str
     ) -> None:
-        """Add a corrected dataset to the plot.
-
-        Parameters
-        ----------
-        label : str
-            Base label of the original dataset.
-        df_corr : DataFrame
-            Corrected dataframe.
-        x_name : str
-            X column name.
-        y_corr_name : str
-            Corrected Y column name.
-        """
+        """Add a corrected dataset to the plot."""
         corrected_label = f"{label} (corrected)"
         if corrected_label in self.datasets:
             # Replace existing corrected dataset
@@ -146,17 +130,17 @@
             color = self._next_color()
             self.pane.plot_dataframe(df, x, y, lbl, color=color)
 
+    # Back-compat label setter; route to canonical axis-name setter
     def set_labels(self, xlabel: str, ylabel: str) -> None:
-        """Set axes labels."""
-        self.pane.set_labels(xlabel, ylabel)
-=======
+        """Backward-compatible wrapper: also updates stored axis names."""
+        self.set_axis_names(xlabel, ylabel)
+
     def get_datasets(self) -> List[dict]:
         """Return list of datasets with labels and dataframes."""
         items: List[dict] = []
         for label, (df, _x, _y) in self.datasets.items():
             items.append({"label": label, "df": df})
         return items
->>>>>>> 706d503c
 
     def export_png(self, path: Path) -> None:
         """Export the current figure as a PNG file."""

--- conflicted
+++ resolved
@@ -150,23 +150,25 @@
             for df, path in zip(dataframes, valid_paths):
                 self.manager.add(path.stem, df)
 
-<<<<<<< HEAD
-            self.manager.set_labels(x_col, y_col)
-            self.pane.toggle_legend(self._legend_action.isChecked())
-=======
             self.manager.set_axis_names(x_col, y_col)
             skipped = self.manager.replot_all()
-            self.pane.show_legend(True)
+
+            # Ensure legend is visible and UI state matches
             self._legend_action.setChecked(True)
+            if hasattr(self.pane, "toggle_legend"):
+                self.pane.toggle_legend(True)
+            else:
+                # Backward-compat if an earlier task created show_legend()
+                self.pane.show_legend(True)
 
             if skipped:
                 msg = QMessageBox(self)
                 msg.setWindowTitle("Skipped Files")
                 msg.setText("Some files were skipped:\n" + "\n".join(skipped))
                 msg.setIcon(QMessageBox.Icon.Warning)
-                msg.setModal(False)
+                msg.setModal(False)  # non-blocking
                 msg.show()
->>>>>>> f3f47156
+
         except Exception as exc:  # noqa: BLE001
             logger.exception("Failed to open files")
             QMessageBox.critical(self, "Error", str(exc))
